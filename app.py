--- conflicted
+++ resolved
@@ -1185,7 +1185,6 @@
             else:
                 st.warning("Please upload at least one document to start building.")
 
-<<<<<<< HEAD
         # Quiz Creator Panel - Only show if course is generated
         if st.session_state.generated_course_text:
             st.markdown("---")
@@ -1218,8 +1217,6 @@
                             st.session_state.generated_quiz_text = ""
             st.markdown('</div>', unsafe_allow_html=True)                        
     
-=======
->>>>>>> 0bf5be39
     with col2:
         if not st.session_state.generated_course_text:
             st.info("Your generated course will appear here once you click the generate button.")
